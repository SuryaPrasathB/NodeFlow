--- conflicted
+++ resolved
@@ -16,11 +16,7 @@
 from PyQt6.QtWidgets import (QGraphicsView, QGraphicsScene, QGraphicsObject, QGraphicsTextItem,
                              QStyleOptionGraphicsItem, QWidget, QGraphicsPathItem, QStyle,
                              QInputDialog, QLineEdit, QDialog, QFormLayout, QDialogButtonBox, QVBoxLayout, QMenu,
-<<<<<<< HEAD
                              QComboBox, QGraphicsProxyWidget, QToolTip, QColorDialog, QPushButton)
-=======
-                             QComboBox, QGraphicsProxyWidget, QToolTip, QColorDialog)
->>>>>>> 2187f25a
 from PyQt6.QtCore import Qt, QRectF, QPointF, pyqtSignal, QObject, QPropertyAnimation
 from PyQt6.QtGui import (QPainter, QColor, QBrush, QPen, QPainterPath, QKeyEvent, 
                          QPainterPathStroker, QUndoCommand, QUndoStack, QFont, QTransform, QAction, QIcon)
@@ -1344,11 +1340,6 @@
         path.addRoundedRect(self.boundingRect(), 10, 10)
 
         node_type = self.config.get('node_type')
-<<<<<<< HEAD
-
-=======
-        
->>>>>>> 2187f25a
         # --- Custom Color Logic ---
         if 'custom_color' in self.config:
             base_color = self.config['custom_color']
@@ -1703,11 +1694,6 @@
             toggle_breakpoint_action = menu.addAction("Toggle Breakpoint")
             change_color_action = menu.addAction("Change Color...")
             menu.addSeparator()
-<<<<<<< HEAD
-
-=======
-            
->>>>>>> 2187f25a
             action = menu.exec(event.screenPos())
 
             if action == toggle_breakpoint_action:
@@ -1721,20 +1707,11 @@
         """Opens a color dialog and sets the custom color for the given node."""
         current_color = QColor(node.config.get('custom_color', '#3c3f41'))
         color = QColorDialog.getColor(current_color, self.views()[0], "Choose Node Color")
-<<<<<<< HEAD
-
-=======
-        
->>>>>>> 2187f25a
         if color.isValid():
             node.config['custom_color'] = color.name()
             node.update() # Repaint the node
             self.scene_changed.emit()
-<<<<<<< HEAD
-
-=======
-            
->>>>>>> 2187f25a
+            
         # Context menu for the scene background
         add_node_menu = menu.addMenu("Add Node")
         add_method_action = add_node_menu.addAction("Method Call (from Server Browser)")
@@ -1970,11 +1947,9 @@
         self.main_view = main_view
         self.setScene(self.main_view.scene)
         self._is_panning = False
-<<<<<<< HEAD
         self._is_dragging_viewport = False
         self._drag_start_pos = QPointF()
-=======
->>>>>>> 2187f25a
+
 
         self.setRenderHint(QPainter.RenderHint.Antialiasing)
         self.setInteractive(True)
@@ -1982,7 +1957,7 @@
         self.setVerticalScrollBarPolicy(Qt.ScrollBarPolicy.ScrollBarAlwaysOff)
         self.setStyleSheet("border: 1px solid #555;") # Add a border for visibility
 
-<<<<<<< HEAD
+
     def get_viewport_polygon(self):
         """Calculates and returns the viewport polygon in minimap coordinates."""
         main_viewport_rect = self.main_view.viewport().rect()
@@ -1995,27 +1970,10 @@
 
         painter.setPen(QPen(QColor(255, 255, 255, 128), 1))
         painter.setBrush(QBrush(QColor(255, 255, 255, 70)))
-=======
-    def drawForeground(self, painter, rect):
-        super().drawForeground(painter, rect)
-        
-        # Get the visible rectangle of the main view
-        main_viewport_rect = self.main_view.viewport().rect()
-        
-        # Map the rectangle from the main view's viewport coordinates to scene coordinates
-        visible_scene_poly = self.main_view.mapToScene(main_viewport_rect)
-        
-        # Map the scene polygon to this minimap's viewport coordinates
-        minimap_viewport_poly = self.mapFromScene(visible_scene_poly)
-        
-        painter.setPen(QPen(QColor(255, 255, 255, 128), 2))
-        painter.setBrush(QBrush(Qt.BrushStyle.NoBrush))
->>>>>>> 2187f25a
         painter.drawPolygon(minimap_viewport_poly)
 
     def mousePressEvent(self, event):
         if event.button() == Qt.MouseButton.LeftButton:
-<<<<<<< HEAD
             viewport_poly = self.get_viewport_polygon()
             if viewport_poly.containsPoint(event.pos(), Qt.FillRule.WindingFill):
                 self._is_dragging_viewport = True
@@ -2024,17 +1982,11 @@
                 self._is_panning = True
                 scene_pos = self.mapToScene(event.pos())
                 self.main_view.centerOn(scene_pos)
-=======
-            self._is_panning = True
-            scene_pos = self.mapToScene(event.pos())
-            self.main_view.centerOn(scene_pos)
->>>>>>> 2187f25a
             event.accept()
         else:
             super().mousePressEvent(event)
 
     def mouseMoveEvent(self, event):
-<<<<<<< HEAD
         if self._is_dragging_viewport:
             delta = event.pos() - self._drag_start_pos
 
@@ -2057,22 +2009,11 @@
             self.main_view.centerOn(scene_pos)
 
         event.accept()
-=======
-        if self._is_panning:
-            scene_pos = self.mapToScene(event.pos())
-            self.main_view.centerOn(scene_pos)
-            event.accept()
-        else:
-            super().mouseMoveEvent(event)
->>>>>>> 2187f25a
 
     def mouseReleaseEvent(self, event):
         if event.button() == Qt.MouseButton.LeftButton:
             self._is_panning = False
-<<<<<<< HEAD
             self._is_dragging_viewport = False
-=======
->>>>>>> 2187f25a
             event.accept()
         else:
             super().mouseReleaseEvent(event)
@@ -2112,8 +2053,6 @@
         self.minimap = Minimap(self)
         self.horizontalScrollBar().valueChanged.connect(self.minimap.update)
         self.verticalScrollBar().valueChanged.connect(self.minimap.update)
-<<<<<<< HEAD
-
         # --- Minimap Toggle Button ---
         self.minimap_toggle_button = QPushButton(self)
         # Using placeholder icons as the requested ones were not found
@@ -2122,8 +2061,6 @@
         self.minimap_toggle_button.setIcon(self.icon_hide_minimap)
         self.minimap_toggle_button.setFixedSize(30, 30)
         self.minimap_toggle_button.clicked.connect(self.toggle_minimap_visibility)
-=======
->>>>>>> 2187f25a
         
     def get_selected_nodes_data(self):
         """Returns a list of serialized data for all selected SequenceNode items."""
@@ -2269,13 +2206,11 @@
                 minimap_size
             )
             self.minimap.fitInView(self.scene.sceneRect(), Qt.AspectRatioMode.KeepAspectRatio)
-<<<<<<< HEAD
-
+            
         if self.minimap_toggle_button:
             button_size = self.minimap_toggle_button.height()
             self.minimap_toggle_button.move(10, self.height() - button_size - 10)
-=======
->>>>>>> 2187f25a
+
 
     def show_find_widget(self):
         """Shows and focuses the find widget in the top-right corner of the tab content area."""
