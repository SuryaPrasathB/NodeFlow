--- conflicted
+++ resolved
@@ -1247,13 +1247,8 @@
     async def execute_set_variable_node(self, node_data):
         """
         Executes a 'Set Variable' node.
-<<<<<<< HEAD
         It resolves an input value and updates the 'current_value' of a
         variable in the shared `global_variables` dictionary.
-=======
-        It resolves an input value and stores it in the shared `global_variables`
-        dictionary under a configured name. The variable must already exist.
->>>>>>> 7e8ef313
         """
         try:
             config = node_data['config']
@@ -1262,44 +1257,23 @@
                 raise ValueError("Variable name is not configured.")
 
             if variable_name not in self.global_variables:
-<<<<<<< HEAD
-                logging.error(f"Set Variable Node: Global variable '{variable_name}' does not exist.")
-=======
                 logging.error(f"Set Variable Node: Global variable '{variable_name}' does not exist and must be declared first.")
->>>>>>> 7e8ef313
                 return None, False
 
             value_to_set = await self.resolve_argument_value(node_data, self.current_sequence_name)
-
-<<<<<<< HEAD
-            var_type = self.global_variables[variable_name].get('type', 'String')
-            try:
-                if var_type == "Integer":
-                    value_to_set = int(float(value_to_set))
-=======
-            # Ensure the value is cast to the variable's defined type
             var_type = self.global_variables[variable_name].get('type', 'String')
             try:
                 if var_type == "Integer":
                     value_to_set = int(float(value_to_set)) # float first to handle "1.0"
->>>>>>> 7e8ef313
                 elif var_type == "Float":
                     value_to_set = float(value_to_set)
                 elif var_type == "Boolean":
                     value_to_set = str(value_to_set).lower() in ['true', '1', 't', 'yes']
-<<<<<<< HEAD
-=======
-                # No casting needed for String
->>>>>>> 7e8ef313
             except (ValueError, TypeError) as e:
                 logging.error(f"Could not cast value '{value_to_set}' to type '{var_type}' for variable '{variable_name}': {e}")
                 return None, False
 
-<<<<<<< HEAD
             self.global_variables[variable_name]['current_value'] = value_to_set
-=======
-            self.global_variables[variable_name]['value'] = value_to_set
->>>>>>> 7e8ef313
             logging.info(f"Set global variable '{variable_name}' to: {value_to_set}")
             self.global_variable_changed.emit(variable_name, value_to_set)
             return True, True
@@ -1310,13 +1284,9 @@
     async def execute_get_variable_node(self, node_data):
         """
         Executes a 'Get Variable' node.
-<<<<<<< HEAD
         It retrieves the 'current_value' from the shared `global_variables`
         dictionary and places it in the execution context.
-=======
-        It retrieves a value from the shared `global_variables` dictionary
-        and places it in the execution context for other nodes to use.
->>>>>>> 7e8ef313
+
         """
         try:
             config = node_data['config']
@@ -1329,12 +1299,8 @@
                 logging.warning(f"Global variable '{variable_name}' not found. Returning None.")
                 value = None
             else:
-<<<<<<< HEAD
                 value = variable_data.get('current_value')
-=======
-                value = variable_data.get('value')
->>>>>>> 7e8ef313
-
+                
             self.execution_context[node_data['uuid']] = value
             logging.info(f"Retrieved global variable '{variable_name}'. Value: {value}")
             return value, True
@@ -1378,13 +1344,7 @@
     async def execute_python_script_node(self, node_data):
         """
         Executes a 'Python Script' node.
-<<<<<<< HEAD
         The script can read/modify global variables, use an 'INPUT', and set an 'output'.
-=======
-        The script is executed in a scope containing all global variables,
-        which it can read and modify. It also has access to an 'INPUT'
-        variable from a data connection and can set an 'output' variable.
->>>>>>> 7e8ef313
         """
         try:
             config = node_data['config']
@@ -1392,20 +1352,11 @@
             if not script:
                 return None, True
 
-<<<<<<< HEAD
             script_globals = {name: data.get('current_value') for name, data in self.global_variables.items()}
-
-=======
-            # Prepare the scope for the script, pre-filling it with global variable values
-            script_globals = {name: data.get('value') for name, data in self.global_variables.items()}
-
-            # Add INPUT and output variables to the scope
->>>>>>> 7e8ef313
             input_value = await self.resolve_argument_value(node_data, self.current_sequence_name)
             script_globals['INPUT'] = input_value
             script_globals['output'] = None
 
-<<<<<<< HEAD
             exec(script, {}, script_globals)
 
             for name, value in script_globals.items():
@@ -1428,36 +1379,6 @@
                         self.global_variables[name]['current_value'] = value
                         logging.info(f"Python script updated global variable '{name}' to: {value}")
                         self.global_variable_changed.emit(name, value)
-=======
-            # Execute the script
-            exec(script, {}, script_globals)
-
-            # Update global variables from the script's scope, enforcing types
-            for name, value in script_globals.items():
-                if name in self.global_variables:
-                    # Don't process special variables back into the main dict
-                    if name in ['INPUT', 'output', '__builtins__']:
-                        continue
-
-                    original_value = self.global_variables[name].get('value')
-
-                    # Only update if the value has changed
-                    if original_value != value:
-                        var_type = self.global_variables[name].get('type', 'String')
-                        try:
-                            if var_type == "Integer":
-                                value = int(float(value))
-                            elif var_type == "Float":
-                                value = float(value)
-                            elif var_type == "Boolean":
-                                value = bool(value)
-                        except (ValueError, TypeError):
-                             logging.warning(f"Python script: Could not cast '{value}' back to type '{var_type}' for variable '{name}'. Change will be ignored.")
-                             continue # Skip update if cast fails
-
-                        self.global_variables[name]['value'] = value
-                        logging.info(f"Python script updated global variable '{name}' to: {value}")
->>>>>>> 7e8ef313
 
             output_value = script_globals.get('output')
             self.execution_context[node_data['uuid']] = output_value
